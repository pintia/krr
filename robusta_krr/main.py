from __future__ import annotations

import asyncio
import textwrap
from datetime import datetime
from typing import List, Literal, Optional, Union
from uuid import UUID
from pydantic import ValidationError  # noqa: F401
from rich import print  # noqa: F401

import typer
import urllib3

from robusta_krr import formatters as concrete_formatters  # noqa: F401
from robusta_krr.core.abstract import formatters
from robusta_krr.core.abstract.strategies import AnyStrategy, BaseStrategy
from robusta_krr.core.models.config import Config
from robusta_krr.core.runner import Runner
from robusta_krr.utils.version import get_version

app = typer.Typer(pretty_exceptions_show_locals=False, pretty_exceptions_short=True, no_args_is_help=True)

# NOTE: Disable insecure request warnings, as it might be expected to use self-signed certificates inside the cluster
urllib3.disable_warnings(urllib3.exceptions.InsecureRequestWarning)


@app.command(rich_help_panel="Utils")
def version() -> None:
    typer.echo(get_version())


def __process_type(_T: type) -> str:
    """Process type to a python literal"""
    if _T in (int, float, str, bool, datetime, UUID):
        return _T.__name__
    elif _T is Optional:
        return f"Optional[{__process_type(_T.__args__[0])}]"  # type: ignore
    else:
        return "str"  # It the type is unknown, just use str and let pydantic handle it


def load_commands() -> None:
    for strategy_name, strategy_type in BaseStrategy.get_all().items():  # type: ignore
        FUNC_TEMPLATE = textwrap.dedent(
            """
            @app.command(rich_help_panel="Strategies")
            def {func_name}(
                ctx: typer.Context,
                kubeconfig: Optional[str] = typer.Option(
                    None,
                    "--kubeconfig",
                    "-k",
                    help="Path to kubeconfig file. If not provided, will attempt to find it.",
                    rich_help_panel="Kubernetes Settings"
                ),
                clusters: List[str] = typer.Option(
                    None,
                    "--context",
                    "--cluster",
                    "-c",
                    help="List of clusters to run on. By default, will run on the current cluster. Use --all-clusters to run on all clusters.",
                    rich_help_panel="Kubernetes Settings"
                ),
                all_clusters: bool = typer.Option(
                    False,
                    "--all-clusters",
                    help="Run on all clusters. Overrides --context.",
                    rich_help_panel="Kubernetes Settings"
                ),
                namespaces: List[str] = typer.Option(
                    None,
                    "--namespace",
                    "-n",
                    help="List of namespaces to run on. By default, will run on all namespaces.",
                    rich_help_panel="Kubernetes Settings"
                ),
                resources: List[str] = typer.Option(
                    None,
                    "--resource",
                    "-r",
                    help="List of resources to run on (Deployment, StatefullSet, DaemonSet, Job, Rollout). By default, will run on all resources. Case insensitive.",
                    rich_help_panel="Kubernetes Settings"
                ),
                selector: Optional[str] = typer.Option(
                    None,
                    "--selector",
                    "-s",
                    help="Selector (label query) to filter on, supports '=', '==', and '!='.(e.g. -s key1=value1,key2=value2). Matching objects must satisfy all of the specified label constraints.",
                    rich_help_panel="Kubernetes Settings"
                ),
                prometheus_url: Optional[str] = typer.Option(
                    None,
                    "--prometheus-url",
                    "-p",
                    help="Prometheus URL. If not provided, will attempt to find it in kubernetes cluster",
                    rich_help_panel="Prometheus Settings",
                ),
                prometheus_auth_header: Optional[str] = typer.Option(
                    None,
                    "--prometheus-auth-header",
                    help="Prometheus authentication header.",
                    rich_help_panel="Prometheus Settings",
                ),
                prometheus_other_headers: Optional[List[str]] = typer.Option(
                    None,
                    "--prometheus-headers",
                    "-H",
                    help="Additional headers to add to Prometheus requests. Format as 'key: value', for example 'X-MyHeader: 123'. Trailing whitespaces will be stripped.",
                    rich_help_panel="Prometheus Settings",
                ),
                prometheus_ssl_enabled: bool = typer.Option(
                    False,
                    "--prometheus-ssl-enabled",
                    help="Enable SSL for Prometheus requests.",
                    rich_help_panel="Prometheus Settings",
                ),
                prometheus_cluster_label: Optional[str] = typer.Option(
                    None,
                    "--prometheus-cluster-label",
                    "-l",
                    help="The label in prometheus for your cluster.(Only relevant for centralized prometheus)",
                    rich_help_panel="Prometheus Settings",
                ),
                prometheus_label: str = typer.Option(
                    None,
                    "--prometheus-label",
                    help="The label in prometheus used to differentiate clusters. (Only relevant for centralized prometheus)",
                    rich_help_panel="Prometheus Settings",
                ),
                eks_managed_prom: bool = typer.Option(
                    False,
                    "--eks-managed-prom",
                    help="Adds additional signitures for eks prometheus connection.",
                    rich_help_panel="Prometheus EKS Settings",
                ),
                eks_managed_prom_profile_name: Optional[str] = typer.Option(
                    None,
                    "--eks-profile-name",
                    help="Sets the profile name for eks prometheus connection.",
                    rich_help_panel="Prometheus EKS Settings",
                ),
                eks_access_key: Optional[str] = typer.Option(
                    None,
                    "--eks-access-key",
                    help="Sets the access key for eks prometheus connection.",
                    rich_help_panel="Prometheus EKS Settings",
                ),
                eks_secret_key: Optional[str] = typer.Option(
                    None,
                    "--eks-secret-key",
                    help="Sets the secret key for eks prometheus connection.",
                    rich_help_panel="Prometheus EKS Settings",
                ),
                eks_service_name: Optional[str] = typer.Option(
                    "aps",
                    "--eks-service-name",
                    help="Sets the service name for eks prometheus connection.",
                    rich_help_panel="Prometheus EKS Settings",
                ),
                eks_managed_prom_region: Optional[str] = typer.Option(
                    None,
                    "--eks-managed-prom-region",
                    help="Sets the region for eks prometheus connection.",
                    rich_help_panel="Prometheus EKS Settings",
                ),
                coralogix_token: Optional[str] = typer.Option(
                    None,
                    "--coralogix-token",
                    help="Adds the token needed to query Coralogix managed prometheus.",
                    rich_help_panel="Prometheus Coralogix Settings",
                ),
                max_workers: int = typer.Option(
                    10,
                    "--max-workers",
                    "-w",
                    help="Max workers to use for async requests.",
                    rich_help_panel="Threading Settings",
                ),
                format: str = typer.Option("table", "--formatter", "-f", help="Output formatter ({formatters})", rich_help_panel="Logging Settings"),
                verbose: bool = typer.Option(False, "--verbose", "-v", help="Enable verbose mode", rich_help_panel="Logging Settings"),
                quiet: bool = typer.Option(False, "--quiet", "-q", help="Enable quiet mode", rich_help_panel="Logging Settings"),
                log_to_stderr: bool = typer.Option(False, "--logtostderr", help="Pass logs to stderr", rich_help_panel="Logging Settings"),
                file_output: Optional[str] = typer.Option(None, "--fileoutput", help="Print the output to a file", rich_help_panel="Output Settings"),
                slack_output: Optional[str] = typer.Option(None, "--slackoutput", help="Send to output to a slack channel, must have SLACK_BOT_TOKEN", rich_help_panel="Output Settings"),
                {strategy_settings},
            ) -> None:
                '''Run KRR using the `{func_name}` strategy'''

<<<<<<< HEAD
                try:
                    config = Config(
                        kubeconfig=kubeconfig,
                        clusters="*" if all_clusters else clusters,
                        namespaces="*" if "*" in namespaces else namespaces,
                        resources="*" if "*" in resources else resources,
                        selector=selector,
                        prometheus_url=prometheus_url,
                        prometheus_auth_header=prometheus_auth_header,
                        prometheus_other_headers=prometheus_other_headers,
                        prometheus_ssl_enabled=prometheus_ssl_enabled,
                        prometheus_cluster_label=prometheus_cluster_label,
                        prometheus_label=prometheus_label,
                        max_workers=max_workers,
                        format=format,
                        verbose=verbose,
                        quiet=quiet,
                        log_to_stderr=log_to_stderr,
                        file_output=file_output,
                        slack_output=slack_output,
                        strategy="{func_name}",
                        other_args={strategy_args},
                    )
                except ValidationError as e:
                    print(str(e))
                else:
                    runner = Runner(config)
                    asyncio.run(runner.run())
=======
                config = Config(
                    kubeconfig=kubeconfig,
                    clusters="*" if all_clusters else clusters,
                    namespaces="*" if "*" in namespaces else namespaces,
                    selector=selector,
                    prometheus_url=prometheus_url,
                    prometheus_auth_header=prometheus_auth_header,
                    prometheus_other_headers=prometheus_other_headers,
                    prometheus_ssl_enabled=prometheus_ssl_enabled,
                    prometheus_cluster_label=prometheus_cluster_label,
                    prometheus_label=prometheus_label,
                    eks_managed_prom=eks_managed_prom,
                    eks_managed_prom_region=eks_managed_prom_region,
                    eks_managed_prom_profile_name=eks_managed_prom_profile_name,
                    eks_access_key=eks_access_key,
                    eks_secret_key=eks_secret_key,
                    eks_service_name=eks_service_name,
                    coralogix_token=coralogix_token,
                    max_workers=max_workers,
                    format=format,
                    verbose=verbose,
                    quiet=quiet,
                    log_to_stderr=log_to_stderr,
                    file_output=file_output,
                    slack_output=slack_output,
                    strategy="{func_name}",
                    other_args={strategy_args},
                )
                runner = Runner(config)

                asyncio.run(runner.run())
>>>>>>> ea01100e
            """
        )

        exec(
            FUNC_TEMPLATE.format(
                func_name=strategy_name,
                strategy_name=strategy_type.__name__,
                strategy_settings=",\n".join(
                    f'{field_name}: {__process_type(field_meta.type_)} = typer.Option({field_meta.default!r}, "--{field_name}", help="{field_meta.field_info.description}", rich_help_panel="Strategy Settings")'
                    for field_name, field_meta in strategy_type.get_settings_type().__fields__.items()
                ),
                strategy_args="{"
                + ",\n".join(
                    f"'{field_name}': {field_name}" for field_name in strategy_type.get_settings_type().__fields__
                )
                + "}",
                formatters=", ".join(formatters.list_available()),
            ),
            globals()
            | {strategy.__name__: strategy for strategy in AnyStrategy.get_all().values()}  # Defined strategies
            | {
                "Runner": Runner,
                "Config": Config,
                "List": List,
                "Optional": Optional,
                "Union": Union,
                "Literal": Literal,
                "asyncio": asyncio,
                "typer": typer,
                # Required imports, here to make the linter happy (it doesn't know that exec will use them)
            },
            locals(),
        )


def run() -> None:
    load_commands()
    app()


if __name__ == "__main__":
    run()<|MERGE_RESOLUTION|>--- conflicted
+++ resolved
@@ -185,8 +185,7 @@
                 {strategy_settings},
             ) -> None:
                 '''Run KRR using the `{func_name}` strategy'''
-
-<<<<<<< HEAD
+                
                 try:
                     config = Config(
                         kubeconfig=kubeconfig,
@@ -200,6 +199,13 @@
                         prometheus_ssl_enabled=prometheus_ssl_enabled,
                         prometheus_cluster_label=prometheus_cluster_label,
                         prometheus_label=prometheus_label,
+                        eks_managed_prom=eks_managed_prom,
+                        eks_managed_prom_region=eks_managed_prom_region,
+                        eks_managed_prom_profile_name=eks_managed_prom_profile_name,
+                        eks_access_key=eks_access_key,
+                        eks_secret_key=eks_secret_key,
+                        eks_service_name=eks_service_name,
+                        coralogix_token=coralogix_token,
                         max_workers=max_workers,
                         format=format,
                         verbose=verbose,
@@ -215,39 +221,6 @@
                 else:
                     runner = Runner(config)
                     asyncio.run(runner.run())
-=======
-                config = Config(
-                    kubeconfig=kubeconfig,
-                    clusters="*" if all_clusters else clusters,
-                    namespaces="*" if "*" in namespaces else namespaces,
-                    selector=selector,
-                    prometheus_url=prometheus_url,
-                    prometheus_auth_header=prometheus_auth_header,
-                    prometheus_other_headers=prometheus_other_headers,
-                    prometheus_ssl_enabled=prometheus_ssl_enabled,
-                    prometheus_cluster_label=prometheus_cluster_label,
-                    prometheus_label=prometheus_label,
-                    eks_managed_prom=eks_managed_prom,
-                    eks_managed_prom_region=eks_managed_prom_region,
-                    eks_managed_prom_profile_name=eks_managed_prom_profile_name,
-                    eks_access_key=eks_access_key,
-                    eks_secret_key=eks_secret_key,
-                    eks_service_name=eks_service_name,
-                    coralogix_token=coralogix_token,
-                    max_workers=max_workers,
-                    format=format,
-                    verbose=verbose,
-                    quiet=quiet,
-                    log_to_stderr=log_to_stderr,
-                    file_output=file_output,
-                    slack_output=slack_output,
-                    strategy="{func_name}",
-                    other_args={strategy_args},
-                )
-                runner = Runner(config)
-
-                asyncio.run(runner.run())
->>>>>>> ea01100e
             """
         )
 
